#!/usr/bin/env python
# encoding: utf-8
"""
    pyQms
    -----

    Python module for fast and accurate mass spectrometry data quantification

    :license: MIT, see LICENSE.txt for more details

    Authors:

        * Leufken, J.
        * Niehues, A.
        * Wessel, F.
        * Sarin, L.P.
        * Hippler, M.
        * Leidel, S.A.
        * Fufezan, C.

"""
from __future__ import absolute_import
import sys
import os
from pkg_resources import parse_version

# version_info  = (0, 5, 0, 'beta')
# version = '0.5.0-beta'

__version_str__ = (
    open(os.path.join(os.path.dirname(__file__), "version.txt")).readline().strip()
)
__version__ = parse_version(__version_str__)

if not hasattr(sys, "version_info") or sys.version_info < (3, 5):
    raise RuntimeError("pyQms requires Python 3.5 or later.")

from . import knowledge_base
from .unimod_mapper import UnimodMapper
from .isotopologue_library import IsotopologueLibrary
from .chemical_composition import ChemicalComposition
from .results import Results
from .results import match
from .params import params

<<<<<<< HEAD
=======
# cco = ChemicalComposition()

>>>>>>> 95d8d4b4
del sys<|MERGE_RESOLUTION|>--- conflicted
+++ resolved
@@ -43,9 +43,4 @@
 from .results import match
 from .params import params
 
-<<<<<<< HEAD
-=======
-# cco = ChemicalComposition()
-
->>>>>>> 95d8d4b4
 del sys