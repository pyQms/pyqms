--- conflicted
+++ resolved
@@ -85,20 +85,12 @@
         more accurately using unimod and other element enrichments.
 
 
-<<<<<<< HEAD
     """
-
+    _unimod_parser = pyqms.UnimodMapper()
+    
     def __init__(
         self, sequence=None, aa_compositions=None, isotopic_distributions=None
     ):
-=======
-    '''
-
-    _unimod_parser = pyqms.UnimodMapper()
-
-    def __init__(self, sequence=None, aa_compositions=None,
-                 isotopic_distributions=None):
->>>>>>> 95d8d4b4
 
         # self._unimod_parser = None
         self.composition_of_mod_at_pos = {}
@@ -257,27 +249,15 @@
             unimodcomposition = None
 
             unimod = unimod.strip()
-<<<<<<< HEAD
-            if ":" not in unimod:
-                print("This unimod: {0} requires positional information".format(unimod))
-                exit(1)
-            for occ, match in enumerate(pattern.finditer(unimod)):
-                try:
-                    unimodcomposition = self._unimod_parser.name2composition(
-                        unimod[: match.start()]
-=======
+
             if ':' not in unimod:
-                print(
-                    'This unimod: {0} requires positional information'.format(
-                        unimod
-                    )
-                )
+                print('This unimod: {0} requires positional information'.format(unimod))
                 sys.exit(1)
             for occ, match in enumerate( pattern.finditer( unimod )):
                 try:
                     unimodcomposition = ChemicalComposition._unimod_parser.name2composition(
                         unimod[ :match.start() ]
->>>>>>> 95d8d4b4
+
                     )
                 except:
                     print(
@@ -286,10 +266,7 @@
                         )
                     )
                     sys.exit(1)
-<<<<<<< HEAD
-                # if occ >= 1:
-                position = int(match.group("pos"))
-=======
+
 
                 if unimodcomposition is None:
                     print(
@@ -298,8 +275,8 @@
                         )
                     )
                     sys.exit(1)
-                position = int(match.group('pos'))
->>>>>>> 95d8d4b4
+                position = int(match.group("pos"))
+
                 if position in self.unimod_at_pos.keys():
                     sys.exit(
                         "{0} <<- Two unimods at the same position ? ".format(sequence)
